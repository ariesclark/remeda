--- conflicted
+++ resolved
@@ -7,106 +7,6 @@
   value: Value,
 ];
 
-<<<<<<< HEAD
-=======
-/**
- * Creates a new object from an array of tuples by pairing up first and second elements as {[key]: value}.
- * If a tuple is not supplied for any element in the array, the element will be ignored
- * If duplicate keys exist, the tuple with the greatest index in the input array will be preferred.
- *
- * The strict option supports more sophisticated use-cases like those that would
- * result when calling the strict `toPairs` function.
- *
- * There are several other functions that could be used to build an object from
- * an array:
- * * `fromKeys` - Builds an object from an array of *keys* and a mapper for values.
- * * `indexBy` - Builds an object from an array of *values* and a mapper for keys.
- * * `pullObject` - Builds an object from an array of items with mappers for *both* keys and values.
- * * `mapToObj` - Builds an object from an array of items and a single mapper for key-value pairs.
- * Refer to the docs for more details.
- *
- * @param entries - The list of input tuples.
- * @signature
- *   R.fromEntries(tuples)
- *   R.fromEntries.strict(tuples)
- * @example
- *   R.fromEntries([['a', 'b'], ['c', 'd']]) // => {a: 'b', c: 'd'} (type: Record<string, string>)
- *   R.fromEntries.strict(['a', 1] as const) // => {a: 1} (type: {a: 1})
- * @dataFirst
- * @strict
- * @category Object
- */
-export function fromEntries<V>(
-  entries: ReadonlyArray<Entry<number, V>>,
-): Record<number, V>;
-export function fromEntries<V>(
-  entries: ReadonlyArray<Entry<string, V>>,
-): Record<string, V>;
-
-/**
- * Creates a new object from an array of tuples by pairing up first and second elements as {[key]: value}.
- * If a tuple is not supplied for any element in the array, the element will be ignored
- * If duplicate keys exist, the tuple with the greatest index in the input array will be preferred.
- *
- * The strict option supports more sophisticated use-cases like those that would
- * result when calling the strict `toPairs` function.
- *
- * There are several other functions that could be used to build an object from
- * an array:
- * * `fromKeys` - Builds an object from an array of *keys* and a mapper for values.
- * * `indexBy` - Builds an object from an array of *values* and a mapper for keys.
- * * `pullObject` - Builds an object from an array of items with mappers for *both* keys and values.
- * * `mapToObj` - Builds an object from an array of items and a single mapper for key-value pairs.
- * Refer to the docs for more details.
- *
- * @signature
- *   R.fromEntries()(tuples)
- *   R.fromEntries.strict()(tuples)
- * @example
- *   R.pipe(
- *     [['a', 'b'], ['c', 'd']],
- *     R.fromEntries(),
- *   ); // => {a: 'b', c: 'd'} (type: Record<string, string>)
- *   R.pipe(
- *     ['a', 1] as const,
- *     R.fromEntries.strict(),
- *   ); // => {a: 1} (type: {a: 1})
- * @dataLast
- * @strict
- * @category Object
- */
-export function fromEntries(): <K extends PropertyKey, V>(
-  entries: ReadonlyArray<Entry<K, V>>,
-) => Record<K extends string ? string : K extends number ? number : never, V>;
-
-export function fromEntries(): unknown {
-  // TODO: When we bump the typescript target beyond ES2019 we can use Object.fromEntries directly here instead of our user-space implementation.
-  return purry(fromEntriesImplementation, arguments);
-}
-
-function fromEntriesImplementation(
-  entries: ReadonlyArray<Entry>,
-): Record<string, unknown> {
-  const out: Record<PropertyKey, unknown> = {};
-  for (const [key, value] of entries) {
-    out[key] = value;
-  }
-  return out;
-}
-
-// Redefining the fromEntries function to allow stricter entries arrays and
-// fine-grained handling of partiality of the output.
-type Strict = {
-  <Entries extends IterableContainer<Entry>>(
-    entries: Entries,
-  ): StrictOut<Entries>;
-
-  (): <Entries extends IterableContainer<Entry>>(
-    entries: Entries,
-  ) => StrictOut<Entries>;
-};
-
->>>>>>> 933b2d44
 // The 2 kinds of arrays we accept result in different kinds of outputs:
 // 1. If the input is a *tuple*, we know exactly what entries it would hold,
 // and thus can type the result so that the keys are required. We will then run
@@ -180,9 +80,20 @@
   : Extract<Entries[number], Entry<K>>)[1];
 
 /**
- * Creates a new object from an array of tuples by pairing up first and second
- * elements as `{ [key]: value }`. If duplicate keys exist, the tuple with the
- * greatest index in the input array will be preferred.
+ * Creates a new object from an array of tuples by pairing up first and second elements as {[key]: value}.
+ * If a tuple is not supplied for any element in the array, the element will be ignored
+ * If duplicate keys exist, the tuple with the greatest index in the input array will be preferred.
+ *
+ * The strict option supports more sophisticated use-cases like those that would
+ * result when calling the strict `toPairs` function.
+ *
+ * There are several other functions that could be used to build an object from
+ * an array:
+ * * `fromKeys` - Builds an object from an array of *keys* and a mapper for values.
+ * * `indexBy` - Builds an object from an array of *values* and a mapper for keys.
+ * * `pullObject` - Builds an object from an array of items with mappers for *both* keys and values.
+ * * `mapToObj` - Builds an object from an array of items and a single mapper for key-value pairs.
+ * Refer to the docs for more details.
  *
  * @param entries - An array of key-value pairs.
  * @signature
@@ -197,9 +108,20 @@
 ): Simplify<FromEntries<Entries>>;
 
 /**
- * Creates a new object from an array of tuples by pairing up first and second
- * elements as `{ [key]: value }`. If duplicate keys exist, the tuple with the
- * greatest index in the input array will be preferred.
+ * Creates a new object from an array of tuples by pairing up first and second elements as {[key]: value}.
+ * If a tuple is not supplied for any element in the array, the element will be ignored
+ * If duplicate keys exist, the tuple with the greatest index in the input array will be preferred.
+ *
+ * The strict option supports more sophisticated use-cases like those that would
+ * result when calling the strict `toPairs` function.
+ *
+ * There are several other functions that could be used to build an object from
+ * an array:
+ * * `fromKeys` - Builds an object from an array of *keys* and a mapper for values.
+ * * `indexBy` - Builds an object from an array of *values* and a mapper for keys.
+ * * `pullObject` - Builds an object from an array of items with mappers for *both* keys and values.
+ * * `mapToObj` - Builds an object from an array of items and a single mapper for key-value pairs.
+ * Refer to the docs for more details.
  *
  * @signature
  *   R.fromEntries()(tuples)
